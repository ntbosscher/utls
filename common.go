// Copyright 2009 The Go Authors. All rights reserved.
// Use of this source code is governed by a BSD-style
// license that can be found in the LICENSE file.

package tls

import (
	"container/list"
	"crypto"
	"crypto/rand"
	"crypto/sha512"
	"crypto/x509"
	"errors"
	"fmt"
<<<<<<< HEAD
	"github.com/Jigsaw-Code/utls/cipherhw"
=======
	"internal/cpu"
>>>>>>> 567b7370
	"io"
	"math/big"
	"net"
	"strings"
	"sync"
	"time"
)

const (
	VersionSSL30 = 0x0300
	VersionTLS10 = 0x0301
	VersionTLS11 = 0x0302
	VersionTLS12 = 0x0303
)

const (
	maxPlaintext      = 16384        // maximum plaintext payload length
	maxCiphertext     = 16384 + 2048 // maximum ciphertext payload length
	recordHeaderLen   = 5            // record header length
	maxHandshake      = 65536        // maximum handshake we support (protocol max is 16 MB)
	maxWarnAlertCount = 5            // maximum number of consecutive warning alerts

	minVersion = VersionTLS10
	maxVersion = VersionTLS12
)

// TLS record types.
type recordType uint8

const (
	recordTypeChangeCipherSpec recordType = 20
	recordTypeAlert            recordType = 21
	recordTypeHandshake        recordType = 22
	recordTypeApplicationData  recordType = 23
)

// TLS handshake message types.
const (
	typeHelloRequest       uint8 = 0
	typeClientHello        uint8 = 1
	typeServerHello        uint8 = 2
	typeNewSessionTicket   uint8 = 4
	typeCertificate        uint8 = 11
	typeServerKeyExchange  uint8 = 12
	typeCertificateRequest uint8 = 13
	typeServerHelloDone    uint8 = 14
	typeCertificateVerify  uint8 = 15
	typeClientKeyExchange  uint8 = 16
	typeFinished           uint8 = 20
	typeCertificateStatus  uint8 = 22
	typeNextProtocol       uint8 = 67 // Not IANA assigned
)

// TLS compression types.
const (
	compressionNone uint8 = 0
)

// TLS extension numbers
const (
	extensionServerName          uint16 = 0
	extensionStatusRequest       uint16 = 5
	extensionSupportedCurves     uint16 = 10
	extensionSupportedPoints     uint16 = 11
	extensionSignatureAlgorithms uint16 = 13
	extensionALPN                uint16 = 16
	extensionSCT                 uint16 = 18 // https://tools.ietf.org/html/rfc6962#section-6
	extensionSessionTicket       uint16 = 35
	extensionNextProtoNeg        uint16 = 13172 // not IANA assigned
	extensionRenegotiationInfo   uint16 = 0xff01
)

// TLS signaling cipher suite values
const (
	scsvRenegotiation uint16 = 0x00ff
)

// CurveID is the type of a TLS identifier for an elliptic curve. See
// https://www.iana.org/assignments/tls-parameters/tls-parameters.xml#tls-parameters-8
type CurveID uint16

const (
	CurveP256 CurveID = 23
	CurveP384 CurveID = 24
	CurveP521 CurveID = 25
	X25519    CurveID = 29
)

// TLS Elliptic Curve Point Formats
// https://www.iana.org/assignments/tls-parameters/tls-parameters.xml#tls-parameters-9
const (
	pointFormatUncompressed uint8 = 0
)

// TLS CertificateStatusType (RFC 3546)
const (
	statusTypeOCSP uint8 = 1
)

// Certificate types (for certificateRequestMsg)
const (
	certTypeRSASign    = 1 // A certificate containing an RSA key
	certTypeDSSSign    = 2 // A certificate containing a DSA key
	certTypeRSAFixedDH = 3 // A certificate containing a static DH key
	certTypeDSSFixedDH = 4 // A certificate containing a static DH key

	// See RFC 4492 sections 3 and 5.5.
	certTypeECDSASign      = 64 // A certificate containing an ECDSA-capable public key, signed with ECDSA.
	certTypeRSAFixedECDH   = 65 // A certificate containing an ECDH-capable public key, signed with RSA.
	certTypeECDSAFixedECDH = 66 // A certificate containing an ECDH-capable public key, signed with ECDSA.

	// Rest of these are reserved by the TLS spec
)

// Signature algorithms for TLS 1.2 (See RFC 5246, section A.4.1)
const (
	signatureRSA   uint8 = 1
	signatureECDSA uint8 = 3
)

// supportedSignatureAlgorithms contains the signature and hash algorithms that
// the code advertises as supported in a TLS 1.2 ClientHello and in a TLS 1.2
// CertificateRequest. The two fields are merged to match with TLS 1.3.
// Note that in TLS 1.2, the ECDSA algorithms are not constrained to P-256, etc.
var supportedSignatureAlgorithms = []SignatureScheme{
	PKCS1WithSHA256,
	ECDSAWithP256AndSHA256,
	PKCS1WithSHA384,
	ECDSAWithP384AndSHA384,
	PKCS1WithSHA512,
	ECDSAWithP521AndSHA512,
	PKCS1WithSHA1,
	ECDSAWithSHA1,
}

// ConnectionState records basic TLS details about the connection.
type ConnectionState struct {
	Version                     uint16                // TLS version used by the connection (e.g. VersionTLS12)
	HandshakeComplete           bool                  // TLS handshake is complete
	DidResume                   bool                  // connection resumes a previous TLS connection
	CipherSuite                 uint16                // cipher suite in use (TLS_RSA_WITH_RC4_128_SHA, ...)
	NegotiatedProtocol          string                // negotiated next protocol (not guaranteed to be from Config.NextProtos)
	NegotiatedProtocolIsMutual  bool                  // negotiated protocol was advertised by server (client side only)
	ServerName                  string                // server name requested by client, if any (server side only)
	PeerCertificates            []*x509.Certificate   // certificate chain presented by remote peer
	VerifiedChains              [][]*x509.Certificate // verified chains built from PeerCertificates
	SignedCertificateTimestamps [][]byte              // SCTs from the server, if any
	OCSPResponse                []byte                // stapled OCSP response from server, if any

	// ExportKeyMaterial returns length bytes of exported key material as
	// defined in https://tools.ietf.org/html/rfc5705. If context is nil, it is
	// not used as part of the seed. If Config.Renegotiation was set to allow
	// renegotiation, this function will always return nil, false.
	ExportKeyingMaterial func(label string, context []byte, length int) ([]byte, bool)

	// TLSUnique contains the "tls-unique" channel binding value (see RFC
	// 5929, section 3). For resumed sessions this value will be nil
	// because resumption does not include enough context (see
	// https://mitls.org/pages/attacks/3SHAKE#channelbindings). This will
	// change in future versions of Go once the TLS master-secret fix has
	// been standardized and implemented.
	TLSUnique []byte
}

// ClientAuthType declares the policy the server will follow for
// TLS Client Authentication.
type ClientAuthType int

const (
	NoClientCert ClientAuthType = iota
	RequestClientCert
	RequireAnyClientCert
	VerifyClientCertIfGiven
	RequireAndVerifyClientCert
)

// ClientSessionState contains the state needed by clients to resume TLS
// sessions.
type ClientSessionState struct {
	sessionTicket      []uint8               // Encrypted ticket used for session resumption with server
	vers               uint16                // SSL/TLS version negotiated for the session
	cipherSuite        uint16                // Ciphersuite negotiated for the session
	masterSecret       []byte                // MasterSecret generated by client on a full handshake
	serverCertificates []*x509.Certificate   // Certificate chain presented by the server
	verifiedChains     [][]*x509.Certificate // Certificate chains we built for verification
}

// ClientSessionCache is a cache of ClientSessionState objects that can be used
// by a client to resume a TLS session with a given server. ClientSessionCache
// implementations should expect to be called concurrently from different
// goroutines. Only ticket-based resumption is supported, not SessionID-based
// resumption.
type ClientSessionCache interface {
	// Get searches for a ClientSessionState associated with the given key.
	// On return, ok is true if one was found.
	Get(sessionKey string) (session *ClientSessionState, ok bool)

	// Put adds the ClientSessionState to the cache with the given key.
	Put(sessionKey string, cs *ClientSessionState)
}

// SignatureScheme identifies a signature algorithm supported by TLS. See
// https://tools.ietf.org/html/draft-ietf-tls-tls13-18#section-4.2.3.
type SignatureScheme uint16

const (
	PKCS1WithSHA1   SignatureScheme = 0x0201
	PKCS1WithSHA256 SignatureScheme = 0x0401
	PKCS1WithSHA384 SignatureScheme = 0x0501
	PKCS1WithSHA512 SignatureScheme = 0x0601

	PSSWithSHA256 SignatureScheme = 0x0804
	PSSWithSHA384 SignatureScheme = 0x0805
	PSSWithSHA512 SignatureScheme = 0x0806

	ECDSAWithP256AndSHA256 SignatureScheme = 0x0403
	ECDSAWithP384AndSHA384 SignatureScheme = 0x0503
	ECDSAWithP521AndSHA512 SignatureScheme = 0x0603

	// Legacy signature and hash algorithms for TLS 1.2.
	ECDSAWithSHA1 SignatureScheme = 0x0203
)

// ClientHelloInfo contains information from a ClientHello message in order to
// guide certificate selection in the GetCertificate callback.
type ClientHelloInfo struct {
	// CipherSuites lists the CipherSuites supported by the client (e.g.
	// TLS_RSA_WITH_RC4_128_SHA).
	CipherSuites []uint16

	// ServerName indicates the name of the server requested by the client
	// in order to support virtual hosting. ServerName is only set if the
	// client is using SNI (see
	// https://tools.ietf.org/html/rfc4366#section-3.1).
	ServerName string

	// SupportedCurves lists the elliptic curves supported by the client.
	// SupportedCurves is set only if the Supported Elliptic Curves
	// Extension is being used (see
	// https://tools.ietf.org/html/rfc4492#section-5.1.1).
	SupportedCurves []CurveID

	// SupportedPoints lists the point formats supported by the client.
	// SupportedPoints is set only if the Supported Point Formats Extension
	// is being used (see
	// https://tools.ietf.org/html/rfc4492#section-5.1.2).
	SupportedPoints []uint8

	// SignatureSchemes lists the signature and hash schemes that the client
	// is willing to verify. SignatureSchemes is set only if the Signature
	// Algorithms Extension is being used (see
	// https://tools.ietf.org/html/rfc5246#section-7.4.1.4.1).
	SignatureSchemes []SignatureScheme

	// SupportedProtos lists the application protocols supported by the client.
	// SupportedProtos is set only if the Application-Layer Protocol
	// Negotiation Extension is being used (see
	// https://tools.ietf.org/html/rfc7301#section-3.1).
	//
	// Servers can select a protocol by setting Config.NextProtos in a
	// GetConfigForClient return value.
	SupportedProtos []string

	// SupportedVersions lists the TLS versions supported by the client.
	// For TLS versions less than 1.3, this is extrapolated from the max
	// version advertised by the client, so values other than the greatest
	// might be rejected if used.
	SupportedVersions []uint16

	// Conn is the underlying net.Conn for the connection. Do not read
	// from, or write to, this connection; that will cause the TLS
	// connection to fail.
	Conn net.Conn
}

// CertificateRequestInfo contains information from a server's
// CertificateRequest message, which is used to demand a certificate and proof
// of control from a client.
type CertificateRequestInfo struct {
	// AcceptableCAs contains zero or more, DER-encoded, X.501
	// Distinguished Names. These are the names of root or intermediate CAs
	// that the server wishes the returned certificate to be signed by. An
	// empty slice indicates that the server has no preference.
	AcceptableCAs [][]byte

	// SignatureSchemes lists the signature schemes that the server is
	// willing to verify.
	SignatureSchemes []SignatureScheme
}

// RenegotiationSupport enumerates the different levels of support for TLS
// renegotiation. TLS renegotiation is the act of performing subsequent
// handshakes on a connection after the first. This significantly complicates
// the state machine and has been the source of numerous, subtle security
// issues. Initiating a renegotiation is not supported, but support for
// accepting renegotiation requests may be enabled.
//
// Even when enabled, the server may not change its identity between handshakes
// (i.e. the leaf certificate must be the same). Additionally, concurrent
// handshake and application data flow is not permitted so renegotiation can
// only be used with protocols that synchronise with the renegotiation, such as
// HTTPS.
type RenegotiationSupport int

const (
	// RenegotiateNever disables renegotiation.
	RenegotiateNever RenegotiationSupport = iota

	// RenegotiateOnceAsClient allows a remote server to request
	// renegotiation once per connection.
	RenegotiateOnceAsClient

	// RenegotiateFreelyAsClient allows a remote server to repeatedly
	// request renegotiation.
	RenegotiateFreelyAsClient
)

// A Config structure is used to configure a TLS client or server.
// After one has been passed to a TLS function it must not be
// modified. A Config may be reused; the tls package will also not
// modify it.
type Config struct {
	// Rand provides the source of entropy for nonces and RSA blinding.
	// If Rand is nil, TLS uses the cryptographic random reader in package
	// crypto/rand.
	// The Reader must be safe for use by multiple goroutines.
	Rand io.Reader

	// Time returns the current time as the number of seconds since the epoch.
	// If Time is nil, TLS uses time.Now.
	Time func() time.Time

	// Certificates contains one or more certificate chains to present to
	// the other side of the connection. Server configurations must include
	// at least one certificate or else set GetCertificate. Clients doing
	// client-authentication may set either Certificates or
	// GetClientCertificate.
	Certificates []Certificate

	// NameToCertificate maps from a certificate name to an element of
	// Certificates. Note that a certificate name can be of the form
	// '*.example.com' and so doesn't have to be a domain name as such.
	// See Config.BuildNameToCertificate
	// The nil value causes the first element of Certificates to be used
	// for all connections.
	NameToCertificate map[string]*Certificate

	// GetCertificate returns a Certificate based on the given
	// ClientHelloInfo. It will only be called if the client supplies SNI
	// information or if Certificates is empty.
	//
	// If GetCertificate is nil or returns nil, then the certificate is
	// retrieved from NameToCertificate. If NameToCertificate is nil, the
	// first element of Certificates will be used.
	GetCertificate func(*ClientHelloInfo) (*Certificate, error)

	// GetClientCertificate, if not nil, is called when a server requests a
	// certificate from a client. If set, the contents of Certificates will
	// be ignored.
	//
	// If GetClientCertificate returns an error, the handshake will be
	// aborted and that error will be returned. Otherwise
	// GetClientCertificate must return a non-nil Certificate. If
	// Certificate.Certificate is empty then no certificate will be sent to
	// the server. If this is unacceptable to the server then it may abort
	// the handshake.
	//
	// GetClientCertificate may be called multiple times for the same
	// connection if renegotiation occurs or if TLS 1.3 is in use.
	GetClientCertificate func(*CertificateRequestInfo) (*Certificate, error)

	// GetConfigForClient, if not nil, is called after a ClientHello is
	// received from a client. It may return a non-nil Config in order to
	// change the Config that will be used to handle this connection. If
	// the returned Config is nil, the original Config will be used. The
	// Config returned by this callback may not be subsequently modified.
	//
	// If GetConfigForClient is nil, the Config passed to Server() will be
	// used for all connections.
	//
	// Uniquely for the fields in the returned Config, session ticket keys
	// will be duplicated from the original Config if not set.
	// Specifically, if SetSessionTicketKeys was called on the original
	// config but not on the returned config then the ticket keys from the
	// original config will be copied into the new config before use.
	// Otherwise, if SessionTicketKey was set in the original config but
	// not in the returned config then it will be copied into the returned
	// config before use. If neither of those cases applies then the key
	// material from the returned config will be used for session tickets.
	GetConfigForClient func(*ClientHelloInfo) (*Config, error)

	// VerifyPeerCertificate, if not nil, is called after normal
	// certificate verification by either a TLS client or server. It
	// receives the raw ASN.1 certificates provided by the peer and also
	// any verified chains that normal processing found. If it returns a
	// non-nil error, the handshake is aborted and that error results.
	//
	// If normal verification fails then the handshake will abort before
	// considering this callback. If normal verification is disabled by
	// setting InsecureSkipVerify, or (for a server) when ClientAuth is
	// RequestClientCert or RequireAnyClientCert, then this callback will
	// be considered but the verifiedChains argument will always be nil.
	VerifyPeerCertificate func(rawCerts [][]byte, verifiedChains [][]*x509.Certificate) error

	// RootCAs defines the set of root certificate authorities
	// that clients use when verifying server certificates.
	// If RootCAs is nil, TLS uses the host's root CA set.
	RootCAs *x509.CertPool

	// NextProtos is a list of supported, application level protocols.
	NextProtos []string

	// ServerName is used to verify the hostname on the returned
	// certificates unless InsecureSkipVerify is given. It is also included
	// in the client's handshake to support virtual hosting unless it is
	// an IP address.
	ServerName string

	// ClientAuth determines the server's policy for
	// TLS Client Authentication. The default is NoClientCert.
	ClientAuth ClientAuthType

	// ClientCAs defines the set of root certificate authorities
	// that servers use if required to verify a client certificate
	// by the policy in ClientAuth.
	ClientCAs *x509.CertPool

	// InsecureSkipVerify controls whether a client verifies the
	// server's certificate chain and host name.
	// If InsecureSkipVerify is true, TLS accepts any certificate
	// presented by the server and any host name in that certificate.
	// In this mode, TLS is susceptible to man-in-the-middle attacks.
	// This should be used only for testing.
	InsecureSkipVerify bool

	// CipherSuites is a list of supported cipher suites. If CipherSuites
	// is nil, TLS uses a list of suites supported by the implementation.
	CipherSuites []uint16

	// PreferServerCipherSuites controls whether the server selects the
	// client's most preferred ciphersuite, or the server's most preferred
	// ciphersuite. If true then the server's preference, as expressed in
	// the order of elements in CipherSuites, is used.
	PreferServerCipherSuites bool

	// SessionTicketsDisabled may be set to true to disable session ticket
	// (resumption) support. Note that on clients, session ticket support is
	// also disabled if ClientSessionCache is nil.
	SessionTicketsDisabled bool

	// SessionTicketKey is used by TLS servers to provide session
	// resumption. See RFC 5077. If zero, it will be filled with
	// random data before the first server handshake.
	//
	// If multiple servers are terminating connections for the same host
	// they should all have the same SessionTicketKey. If the
	// SessionTicketKey leaks, previously recorded and future TLS
	// connections using that key are compromised.
	SessionTicketKey [32]byte

	// ClientSessionCache is a cache of ClientSessionState entries for TLS
	// session resumption. It is only used by clients.
	ClientSessionCache ClientSessionCache

	// MinVersion contains the minimum SSL/TLS version that is acceptable.
	// If zero, then TLS 1.0 is taken as the minimum.
	MinVersion uint16

	// MaxVersion contains the maximum SSL/TLS version that is acceptable.
	// If zero, then the maximum version supported by this package is used,
	// which is currently TLS 1.2.
	MaxVersion uint16

	// CurvePreferences contains the elliptic curves that will be used in
	// an ECDHE handshake, in preference order. If empty, the default will
	// be used.
	CurvePreferences []CurveID

	// DynamicRecordSizingDisabled disables adaptive sizing of TLS records.
	// When true, the largest possible TLS record size is always used. When
	// false, the size of TLS records may be adjusted in an attempt to
	// improve latency.
	DynamicRecordSizingDisabled bool

	// Renegotiation controls what types of renegotiation are supported.
	// The default, none, is correct for the vast majority of applications.
	Renegotiation RenegotiationSupport

	// KeyLogWriter optionally specifies a destination for TLS master secrets
	// in NSS key log format that can be used to allow external programs
	// such as Wireshark to decrypt TLS connections.
	// See https://developer.mozilla.org/en-US/docs/Mozilla/Projects/NSS/Key_Log_Format.
	// Use of KeyLogWriter compromises security and should only be
	// used for debugging.
	KeyLogWriter io.Writer

	serverInitOnce sync.Once // guards calling (*Config).serverInit

	// mutex protects sessionTicketKeys.
	mutex sync.RWMutex
	// sessionTicketKeys contains zero or more ticket keys. If the length
	// is zero, SessionTicketsDisabled must be true. The first key is used
	// for new tickets and any subsequent keys can be used to decrypt old
	// tickets.
	sessionTicketKeys []ticketKey
}

// ticketKeyNameLen is the number of bytes of identifier that is prepended to
// an encrypted session ticket in order to identify the key used to encrypt it.
const ticketKeyNameLen = 16

// ticketKey is the internal representation of a session ticket key.
type ticketKey struct {
	// keyName is an opaque byte string that serves to identify the session
	// ticket key. It's exposed as plaintext in every session ticket.
	keyName [ticketKeyNameLen]byte
	aesKey  [16]byte
	hmacKey [16]byte
}

// ticketKeyFromBytes converts from the external representation of a session
// ticket key to a ticketKey. Externally, session ticket keys are 32 random
// bytes and this function expands that into sufficient name and key material.
func ticketKeyFromBytes(b [32]byte) (key ticketKey) {
	hashed := sha512.Sum512(b[:])
	copy(key.keyName[:], hashed[:ticketKeyNameLen])
	copy(key.aesKey[:], hashed[ticketKeyNameLen:ticketKeyNameLen+16])
	copy(key.hmacKey[:], hashed[ticketKeyNameLen+16:ticketKeyNameLen+32])
	return key
}

// Clone returns a shallow clone of c. It is safe to clone a Config that is
// being used concurrently by a TLS client or server.
func (c *Config) Clone() *Config {
	// Running serverInit ensures that it's safe to read
	// SessionTicketsDisabled.
	c.serverInitOnce.Do(func() { c.serverInit(nil) })

	var sessionTicketKeys []ticketKey
	c.mutex.RLock()
	sessionTicketKeys = c.sessionTicketKeys
	c.mutex.RUnlock()

	return &Config{
		Rand:                        c.Rand,
		Time:                        c.Time,
		Certificates:                c.Certificates,
		NameToCertificate:           c.NameToCertificate,
		GetCertificate:              c.GetCertificate,
		GetClientCertificate:        c.GetClientCertificate,
		GetConfigForClient:          c.GetConfigForClient,
		VerifyPeerCertificate:       c.VerifyPeerCertificate,
		RootCAs:                     c.RootCAs,
		NextProtos:                  c.NextProtos,
		ServerName:                  c.ServerName,
		ClientAuth:                  c.ClientAuth,
		ClientCAs:                   c.ClientCAs,
		InsecureSkipVerify:          c.InsecureSkipVerify,
		CipherSuites:                c.CipherSuites,
		PreferServerCipherSuites:    c.PreferServerCipherSuites,
		SessionTicketsDisabled:      c.SessionTicketsDisabled,
		SessionTicketKey:            c.SessionTicketKey,
		ClientSessionCache:          c.ClientSessionCache,
		MinVersion:                  c.MinVersion,
		MaxVersion:                  c.MaxVersion,
		CurvePreferences:            c.CurvePreferences,
		DynamicRecordSizingDisabled: c.DynamicRecordSizingDisabled,
		Renegotiation:               c.Renegotiation,
		KeyLogWriter:                c.KeyLogWriter,
		sessionTicketKeys:           sessionTicketKeys,
	}
}

// serverInit is run under c.serverInitOnce to do initialization of c. If c was
// returned by a GetConfigForClient callback then the argument should be the
// Config that was passed to Server, otherwise it should be nil.
func (c *Config) serverInit(originalConfig *Config) {
	if c.SessionTicketsDisabled || len(c.ticketKeys()) != 0 {
		return
	}

	alreadySet := false
	for _, b := range c.SessionTicketKey {
		if b != 0 {
			alreadySet = true
			break
		}
	}

	if !alreadySet {
		if originalConfig != nil {
			copy(c.SessionTicketKey[:], originalConfig.SessionTicketKey[:])
		} else if _, err := io.ReadFull(c.rand(), c.SessionTicketKey[:]); err != nil {
			c.SessionTicketsDisabled = true
			return
		}
	}

	if originalConfig != nil {
		originalConfig.mutex.RLock()
		c.sessionTicketKeys = originalConfig.sessionTicketKeys
		originalConfig.mutex.RUnlock()
	} else {
		c.sessionTicketKeys = []ticketKey{ticketKeyFromBytes(c.SessionTicketKey)}
	}
}

func (c *Config) ticketKeys() []ticketKey {
	c.mutex.RLock()
	// c.sessionTicketKeys is constant once created. SetSessionTicketKeys
	// will only update it by replacing it with a new value.
	ret := c.sessionTicketKeys
	c.mutex.RUnlock()
	return ret
}

// SetSessionTicketKeys updates the session ticket keys for a server. The first
// key will be used when creating new tickets, while all keys can be used for
// decrypting tickets. It is safe to call this function while the server is
// running in order to rotate the session ticket keys. The function will panic
// if keys is empty.
func (c *Config) SetSessionTicketKeys(keys [][32]byte) {
	if len(keys) == 0 {
		panic("tls: keys must have at least one key")
	}

	newKeys := make([]ticketKey, len(keys))
	for i, bytes := range keys {
		newKeys[i] = ticketKeyFromBytes(bytes)
	}

	c.mutex.Lock()
	c.sessionTicketKeys = newKeys
	c.mutex.Unlock()
}

func (c *Config) rand() io.Reader {
	r := c.Rand
	if r == nil {
		return rand.Reader
	}
	return r
}

func (c *Config) time() time.Time {
	t := c.Time
	if t == nil {
		t = time.Now
	}
	return t()
}

func (c *Config) cipherSuites() []uint16 {
	s := c.CipherSuites
	if s == nil {
		s = defaultCipherSuites()
	}
	return s
}

func (c *Config) minVersion() uint16 {
	if c == nil || c.MinVersion == 0 {
		return minVersion
	}
	return c.MinVersion
}

func (c *Config) maxVersion() uint16 {
	if c == nil || c.MaxVersion == 0 {
		return maxVersion
	}
	return c.MaxVersion
}

var defaultCurvePreferences = []CurveID{X25519, CurveP256, CurveP384, CurveP521}

func (c *Config) curvePreferences() []CurveID {
	if c == nil || len(c.CurvePreferences) == 0 {
		return defaultCurvePreferences
	}
	return c.CurvePreferences
}

// mutualVersion returns the protocol version to use given the advertised
// version of the peer.
func (c *Config) mutualVersion(vers uint16) (uint16, bool) {
	minVersion := c.minVersion()
	maxVersion := c.maxVersion()

	if vers < minVersion {
		return 0, false
	}
	if vers > maxVersion {
		vers = maxVersion
	}
	return vers, true
}

// getCertificate returns the best certificate for the given ClientHelloInfo,
// defaulting to the first element of c.Certificates.
func (c *Config) getCertificate(clientHello *ClientHelloInfo) (*Certificate, error) {
	if c.GetCertificate != nil &&
		(len(c.Certificates) == 0 || len(clientHello.ServerName) > 0) {
		cert, err := c.GetCertificate(clientHello)
		if cert != nil || err != nil {
			return cert, err
		}
	}

	if len(c.Certificates) == 0 {
		return nil, errors.New("tls: no certificates configured")
	}

	if len(c.Certificates) == 1 || c.NameToCertificate == nil {
		// There's only one choice, so no point doing any work.
		return &c.Certificates[0], nil
	}

	name := strings.ToLower(clientHello.ServerName)
	for len(name) > 0 && name[len(name)-1] == '.' {
		name = name[:len(name)-1]
	}

	if cert, ok := c.NameToCertificate[name]; ok {
		return cert, nil
	}

	// try replacing labels in the name with wildcards until we get a
	// match.
	labels := strings.Split(name, ".")
	for i := range labels {
		labels[i] = "*"
		candidate := strings.Join(labels, ".")
		if cert, ok := c.NameToCertificate[candidate]; ok {
			return cert, nil
		}
	}

	// If nothing matches, return the first certificate.
	return &c.Certificates[0], nil
}

// BuildNameToCertificate parses c.Certificates and builds c.NameToCertificate
// from the CommonName and SubjectAlternateName fields of each of the leaf
// certificates.
func (c *Config) BuildNameToCertificate() {
	c.NameToCertificate = make(map[string]*Certificate)
	for i := range c.Certificates {
		cert := &c.Certificates[i]
		x509Cert, err := x509.ParseCertificate(cert.Certificate[0])
		if err != nil {
			continue
		}
		if len(x509Cert.Subject.CommonName) > 0 {
			c.NameToCertificate[x509Cert.Subject.CommonName] = cert
		}
		for _, san := range x509Cert.DNSNames {
			c.NameToCertificate[san] = cert
		}
	}
}

// writeKeyLog logs client random and master secret if logging was enabled by
// setting c.KeyLogWriter.
func (c *Config) writeKeyLog(clientRandom, masterSecret []byte) error {
	if c.KeyLogWriter == nil {
		return nil
	}

	logLine := []byte(fmt.Sprintf("CLIENT_RANDOM %x %x\n", clientRandom, masterSecret))

	writerMutex.Lock()
	_, err := c.KeyLogWriter.Write(logLine)
	writerMutex.Unlock()

	return err
}

// writerMutex protects all KeyLogWriters globally. It is rarely enabled,
// and is only for debugging, so a global mutex saves space.
var writerMutex sync.Mutex

// A Certificate is a chain of one or more certificates, leaf first.
type Certificate struct {
	Certificate [][]byte
	// PrivateKey contains the private key corresponding to the public key
	// in Leaf. For a server, this must implement crypto.Signer and/or
	// crypto.Decrypter, with an RSA or ECDSA PublicKey. For a client
	// (performing client authentication), this must be a crypto.Signer
	// with an RSA or ECDSA PublicKey.
	PrivateKey crypto.PrivateKey
	// OCSPStaple contains an optional OCSP response which will be served
	// to clients that request it.
	OCSPStaple []byte
	// SignedCertificateTimestamps contains an optional list of Signed
	// Certificate Timestamps which will be served to clients that request it.
	SignedCertificateTimestamps [][]byte
	// Leaf is the parsed form of the leaf certificate, which may be
	// initialized using x509.ParseCertificate to reduce per-handshake
	// processing for TLS clients doing client authentication. If nil, the
	// leaf certificate will be parsed as needed.
	Leaf *x509.Certificate
}

type handshakeMessage interface {
	marshal() []byte
	unmarshal([]byte) bool
}

// lruSessionCache is a ClientSessionCache implementation that uses an LRU
// caching strategy.
type lruSessionCache struct {
	sync.Mutex

	m        map[string]*list.Element
	q        *list.List
	capacity int
}

type lruSessionCacheEntry struct {
	sessionKey string
	state      *ClientSessionState
}

// NewLRUClientSessionCache returns a ClientSessionCache with the given
// capacity that uses an LRU strategy. If capacity is < 1, a default capacity
// is used instead.
func NewLRUClientSessionCache(capacity int) ClientSessionCache {
	const defaultSessionCacheCapacity = 64

	if capacity < 1 {
		capacity = defaultSessionCacheCapacity
	}
	return &lruSessionCache{
		m:        make(map[string]*list.Element),
		q:        list.New(),
		capacity: capacity,
	}
}

// Put adds the provided (sessionKey, cs) pair to the cache.
func (c *lruSessionCache) Put(sessionKey string, cs *ClientSessionState) {
	c.Lock()
	defer c.Unlock()

	if elem, ok := c.m[sessionKey]; ok {
		entry := elem.Value.(*lruSessionCacheEntry)
		entry.state = cs
		c.q.MoveToFront(elem)
		return
	}

	if c.q.Len() < c.capacity {
		entry := &lruSessionCacheEntry{sessionKey, cs}
		c.m[sessionKey] = c.q.PushFront(entry)
		return
	}

	elem := c.q.Back()
	entry := elem.Value.(*lruSessionCacheEntry)
	delete(c.m, entry.sessionKey)
	entry.sessionKey = sessionKey
	entry.state = cs
	c.q.MoveToFront(elem)
	c.m[sessionKey] = elem
}

// Get returns the ClientSessionState value associated with a given key. It
// returns (nil, false) if no value is found.
func (c *lruSessionCache) Get(sessionKey string) (*ClientSessionState, bool) {
	c.Lock()
	defer c.Unlock()

	if elem, ok := c.m[sessionKey]; ok {
		c.q.MoveToFront(elem)
		return elem.Value.(*lruSessionCacheEntry).state, true
	}
	return nil, false
}

// TODO(jsing): Make these available to both crypto/x509 and crypto/tls.
type dsaSignature struct {
	R, S *big.Int
}

type ecdsaSignature dsaSignature

var emptyConfig Config

func defaultConfig() *Config {
	return &emptyConfig
}

var (
	once                   sync.Once
	varDefaultCipherSuites []uint16
)

func defaultCipherSuites() []uint16 {
	once.Do(initDefaultCipherSuites)
	return varDefaultCipherSuites
}

func initDefaultCipherSuites() {
	var topCipherSuites []uint16

	// Check the cpu flags for each platform that has optimized GCM implementations.
	// Worst case, these variables will just all be false
	hasGCMAsmAMD64 := cpu.X86.HasAES && cpu.X86.HasPCLMULQDQ

	// TODO: enable the arm64 HasAES && HasPMULL feature check after the
	// optimized AES-GCM implementation for arm64 is merged (CL 107298).
	// This is explicitly set to false for now to prevent misprioritization
	// of AES-GCM based cipher suites, which will be slower than chacha20-poly1305
	hasGCMAsmARM64 := false
	// hasGCMAsmARM64 := cpu.ARM64.HasAES && cpu.ARM64.HasPMULL

	// Keep in sync with crypto/aes/cipher_s390x.go.
	hasGCMAsmS390X := cpu.S390X.HasAES && cpu.S390X.HasAESCBC && cpu.S390X.HasAESCTR && (cpu.S390X.HasGHASH || cpu.S390X.HasAESGCM)

	hasGCMAsm := hasGCMAsmAMD64 || hasGCMAsmARM64 || hasGCMAsmS390X

	if hasGCMAsm {
		// If AES-GCM hardware is provided then prioritise AES-GCM
		// cipher suites.
		topCipherSuites = []uint16{
			TLS_ECDHE_RSA_WITH_AES_128_GCM_SHA256,
			TLS_ECDHE_RSA_WITH_AES_256_GCM_SHA384,
			TLS_ECDHE_ECDSA_WITH_AES_128_GCM_SHA256,
			TLS_ECDHE_ECDSA_WITH_AES_256_GCM_SHA384,
			TLS_ECDHE_RSA_WITH_CHACHA20_POLY1305,
			TLS_ECDHE_ECDSA_WITH_CHACHA20_POLY1305,
		}
	} else {
		// Without AES-GCM hardware, we put the ChaCha20-Poly1305
		// cipher suites first.
		topCipherSuites = []uint16{
			TLS_ECDHE_RSA_WITH_CHACHA20_POLY1305,
			TLS_ECDHE_ECDSA_WITH_CHACHA20_POLY1305,
			TLS_ECDHE_RSA_WITH_AES_128_GCM_SHA256,
			TLS_ECDHE_RSA_WITH_AES_256_GCM_SHA384,
			TLS_ECDHE_ECDSA_WITH_AES_128_GCM_SHA256,
			TLS_ECDHE_ECDSA_WITH_AES_256_GCM_SHA384,
		}
	}

	varDefaultCipherSuites = make([]uint16, 0, len(cipherSuites))
	varDefaultCipherSuites = append(varDefaultCipherSuites, topCipherSuites...)

NextCipherSuite:
	for _, suite := range cipherSuites {
		if suite.flags&suiteDefaultOff != 0 {
			continue
		}
		for _, existing := range varDefaultCipherSuites {
			if existing == suite.id {
				continue NextCipherSuite
			}
		}
		varDefaultCipherSuites = append(varDefaultCipherSuites, suite.id)
	}
}

func unexpectedMessageError(wanted, got interface{}) error {
	return fmt.Errorf("tls: received unexpected handshake message of type %T when waiting for %T", got, wanted)
}

func isSupportedSignatureAlgorithm(sigAlg SignatureScheme, supportedSignatureAlgorithms []SignatureScheme) bool {
	for _, s := range supportedSignatureAlgorithms {
		if s == sigAlg {
			return true
		}
	}
	return false
}

// signatureFromSignatureScheme maps a signature algorithm to the underlying
// signature method (without hash function).
func signatureFromSignatureScheme(signatureAlgorithm SignatureScheme) uint8 {
	switch signatureAlgorithm {
	case PKCS1WithSHA1, PKCS1WithSHA256, PKCS1WithSHA384, PKCS1WithSHA512:
		return signatureRSA
	case ECDSAWithSHA1, ECDSAWithP256AndSHA256, ECDSAWithP384AndSHA384, ECDSAWithP521AndSHA512:
		return signatureECDSA
	default:
		return 0
	}
}<|MERGE_RESOLUTION|>--- conflicted
+++ resolved
@@ -12,17 +12,14 @@
 	"crypto/x509"
 	"errors"
 	"fmt"
-<<<<<<< HEAD
-	"github.com/Jigsaw-Code/utls/cipherhw"
-=======
-	"internal/cpu"
->>>>>>> 567b7370
 	"io"
 	"math/big"
 	"net"
 	"strings"
 	"sync"
 	"time"
+
+	"github.com/refraction-networking/utls/cpu"
 )
 
 const (
@@ -137,7 +134,7 @@
 	signatureECDSA uint8 = 3
 )
 
-// supportedSignatureAlgorithms contains the signature and hash algorithms that
+// SupportedSignatureAlgorithms contains the signature and hash algorithms that
 // the code advertises as supported in a TLS 1.2 ClientHello and in a TLS 1.2
 // CertificateRequest. The two fields are merged to match with TLS 1.3.
 // Note that in TLS 1.2, the ECDSA algorithms are not constrained to P-256, etc.
@@ -935,7 +932,7 @@
 	// hasGCMAsmARM64 := cpu.ARM64.HasAES && cpu.ARM64.HasPMULL
 
 	// Keep in sync with crypto/aes/cipher_s390x.go.
-	hasGCMAsmS390X := cpu.S390X.HasAES && cpu.S390X.HasAESCBC && cpu.S390X.HasAESCTR && (cpu.S390X.HasGHASH || cpu.S390X.HasAESGCM)
+	hasGCMAsmS390X := false // [UTLS: couldn't be bothered to make it work, we won't use it]
 
 	hasGCMAsm := hasGCMAsmAMD64 || hasGCMAsmARM64 || hasGCMAsmS390X
 
